--- conflicted
+++ resolved
@@ -633,15 +633,10 @@
             # uniqs, cnts = np.unique(Z_aux, return_counts = True)
             # to_keep = np.nonzero(Z_aux == uniqs[np.argmax(cnts)])[0]
             # Note that downsampling is stronger for most datasets! (see the function body)
-<<<<<<< HEAD
-            X, Y, Z = self._downsample_surface_data(X, Y, Z, to_keep)
-            # X, Y, Z = self._aggregate_surface_data(X, Y, Z, what = "median")
-=======
             # X, Y, Z = self._downsample_surface_data(X, Y, Z, to_keep)
             ## AGGREGATE: preferred!
             ## TODO: clean up on MERGE
             X, Y, Z = self._aggregate_surface_data2(X, Y, Z)
->>>>>>> cfb467bc
 
         elif plot_current and not plot_slices:
             # if you want to plot slices, allow leveling Z
